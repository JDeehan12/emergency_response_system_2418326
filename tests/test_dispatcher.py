--- conflicted
+++ resolved
@@ -93,7 +93,6 @@
         controller = MainController()
         self.assertEqual(len(controller.dispatcher.resources), 6)
 
-<<<<<<< HEAD
     def test_multiple_resource_assignment(self):
         """Test incident can be assigned multiple resources."""
         self.dispatcher.resources = [
@@ -111,30 +110,19 @@
         self.assertEqual(len(assigned_resources), 3)
         # Verify allocation log
         self.assertEqual(len(self.dispatcher.allocation_log), 3)
-=======
-    def test_multiple_resource_assignment_success(self):
-        """Test successful assignment of multiple resource types"""
-        incident = Incident("accident", "Zone 2", "high", ["ambulance", "fire_engine"])
-        self.dispatcher.add_incident(incident)
         
-        # Verify assignment
-        self.assertEqual(incident.status, "assigned")
-        assigned = [r for r in self.dispatcher.resources if r.assigned_incident == incident.id]
-        self.assertEqual(len(assigned), 2)
-        self.assertEqual({r.resource_type for r in assigned}, {"ambulance", "fire_engine"})
-
     def test_assignment_rollback_on_failure(self):
-        """Test resources are released if full assignment fails"""
-        # Make one required resource unavailable
-        self.dispatcher.resources[1].is_available = False  # Second ambulance
-        
-        incident = Incident("accident", "Zone 2", "high", ["ambulance", "fire_engine"])
-        self.dispatcher.add_incident(incident)
-        
-        # Verify no resources were assigned
-        self.assertEqual(incident.status, "unassigned")
-        assigned = [r for r in self.dispatcher.resources if r.assigned_incident == incident.id]
-        self.assertEqual(len(assigned), 0)
+            """Test resources are released if full assignment fails"""
+            # Make one required resource unavailable
+            self.dispatcher.resources[1].is_available = False  # Second ambulance
+            
+            incident = Incident("accident", "Zone 2", "high", ["ambulance", "fire_engine"])
+            self.dispatcher.add_incident(incident)
+            
+            # Verify no resources were assigned
+            self.assertEqual(incident.status, "unassigned")
+            assigned = [r for r in self.dispatcher.resources if r.assigned_incident == incident.id]
+            self.assertEqual(len(assigned), 0)
 
     def test_complex_allocation_scenario(self):
         """Test multiple incidents with shared resource requirements"""
@@ -159,7 +147,6 @@
         
         assigned_resources = [r for r in self.dispatcher.resources if not r.is_available]
         self.assertEqual(len(assigned_resources), 3)  # All resources should be assigned
->>>>>>> 1ba26c9b
 
 if __name__ == "__main__":
     unittest.main()